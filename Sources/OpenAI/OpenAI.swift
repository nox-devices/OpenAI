--- conflicted
+++ resolved
@@ -22,32 +22,23 @@
         
         /// API host. Set this property if you use some kind of proxy or your own server. Default is api.openai.com
         public let host: String
-<<<<<<< HEAD
 
         /// Optional base path if you set up OpenAI API proxy on a custom path on your own host. Default is ""
         public let basePath: String
+
+        public let port: Int
+        public let scheme: String
         
         /// Default request timeout
         public let timeoutInterval: TimeInterval
         
-        public init(token: String, organizationIdentifier: String? = nil, host: String = "api.openai.com", basePath: String = "", timeoutInterval: TimeInterval = 60.0) {
-            self.token = token
-            self.organizationIdentifier = organizationIdentifier
-            self.host = host
-            self.basePath = basePath
-=======
-        public let port: Int
-        public let scheme: String
-        /// Default request timeout
-        public let timeoutInterval: TimeInterval
-        
-        public init(token: String, organizationIdentifier: String? = nil, host: String = "api.openai.com", port: Int = 443, scheme: String = "https", timeoutInterval: TimeInterval = 60.0) {
+        public init(token: String, organizationIdentifier: String? = nil, host: String = "api.openai.com", port: Int = 443, scheme: String = "https", basePath: String = "", timeoutInterval: TimeInterval = 60.0) {
             self.token = token
             self.organizationIdentifier = organizationIdentifier
             self.host = host
             self.port = port
             self.scheme = scheme
->>>>>>> e2a1b9a4
+            self.basePath = basePath
             self.timeoutInterval = timeoutInterval
         }
     }
@@ -216,7 +207,8 @@
         var components = URLComponents()
         components.scheme = configuration.scheme
         components.host = configuration.host
-<<<<<<< HEAD
+        components.port = configuration.port
+        
         components.path = NSString.path(withComponents: [
             "/", configuration.basePath, path
         ])
@@ -229,11 +221,6 @@
             // Let all requests fail, but so that we don't crash on explicit unwrapping
             return URL(fileURLWithPath: "")
         }
-=======
-        components.port = configuration.port
-        components.path = path
-        return components.url!
->>>>>>> e2a1b9a4
     }
 }
 
