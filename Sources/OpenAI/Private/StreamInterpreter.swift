//
//  StreamInterpreter.swift
//  OpenAI
//
//  Created by Oleksii Nezhyborets on 03.02.2025.
//

import Foundation

protocol StreamInterpreter: AnyObject {
    associatedtype ResultType: Codable
    
    var onEventDispatched: ((ResultType) -> Void)? { get set }
    
    func processData(_ data: Data) throws
}

/// https://html.spec.whatwg.org/multipage/server-sent-events.html#event-stream-interpretation
/// 9.2.6 Interpreting an event stream
<<<<<<< HEAD
final class StreamInterpreter<ResultType: Codable & Sendable>: @unchecked Sendable {
=======
class ServerSentEventsStreamInterpreter<ResultType: Codable>: StreamInterpreter {
>>>>>>> bab6e9c4
    private let streamingCompletionMarker = "[DONE]"
    private var previousChunkBuffer = ""
    private var onEventDispatched: ((ResultType) -> Void)?
    private var onError: ((Error) -> Void)?
    
    private var queue: DispatchQueue {
        .userInitiated
    }
    
    /// Sets closures an instance of type in a thread safe manner
    ///
    /// - Parameters:
    ///     - onEventDispatched: Can be called multiple times per `processData`
    ///     - onError: Will only be called once per `processData`
    func setCallbackClosures(onEventDispatched: @escaping @Sendable (ResultType) -> Void, onError: @escaping @Sendable (Error) -> Void) {
        queue.async {
            self.onEventDispatched = onEventDispatched
            self.onError = onError
        }
    }
    
    func processData(_ data: Data) {
        let decoder = JSONDecoder()
        if let decoded = try? decoder.decode(APIErrorResponse.self, from: data) {
            onError?(decoded)
            return
        }
        
        guard let stringContent = String(data: data, encoding: .utf8) else {
            onError?(StreamingError.unknownContent)
            return
        }
        
        queue.async {
            self.processJSON(from: stringContent)
        }
    }
    
    private func processJSON(from stringContent: String) {
        if stringContent.isEmpty {
            return
        }

        let fullChunk = "\(previousChunkBuffer)\(stringContent)"
        let chunkLines = fullChunk
            .components(separatedBy: .newlines)
            .map { $0.trimmingCharacters(in: .whitespacesAndNewlines) }
            .filter { $0.isEmpty == false }

        var jsonObjects: [String] = []
        for line in chunkLines {

            // Skip comments
            if line.starts(with: ":") { continue }

            // Get JSON object
            let jsonData = line
                .components(separatedBy: "data:")
                .map { $0.trimmingCharacters(in: .whitespacesAndNewlines) }
                .filter { $0.isEmpty == false }
            jsonObjects.append(contentsOf: jsonData)
        }

        previousChunkBuffer = ""
        
        guard jsonObjects.isEmpty == false, jsonObjects.first != streamingCompletionMarker else {
            return
        }
        
        jsonObjects.enumerated().forEach { (index, jsonContent)  in
            guard jsonContent != streamingCompletionMarker && !jsonContent.isEmpty else {
                return
            }
            guard let jsonData = jsonContent.data(using: .utf8) else {
                onError?(StreamingError.unknownContent)
                return
            }
            let decoder = JSONDecoder()
            do {
                let object = try decoder.decode(ResultType.self, from: jsonData)
                onEventDispatched?(object)
            } catch {
                if let decoded = try? decoder.decode(APIErrorResponse.self, from: jsonData) {
                    onError?(decoded)
                    return
                } else if index == jsonObjects.count - 1 {
                    previousChunkBuffer = "data: \(jsonContent)" // Chunk ends in a partial JSON
                } else {
                    onError?(error)
                }
            }
        }
    }
}<|MERGE_RESOLUTION|>--- conflicted
+++ resolved
@@ -17,11 +17,7 @@
 
 /// https://html.spec.whatwg.org/multipage/server-sent-events.html#event-stream-interpretation
 /// 9.2.6 Interpreting an event stream
-<<<<<<< HEAD
-final class StreamInterpreter<ResultType: Codable & Sendable>: @unchecked Sendable {
-=======
-class ServerSentEventsStreamInterpreter<ResultType: Codable>: StreamInterpreter {
->>>>>>> bab6e9c4
+final class ServerSentEventsStreamInterpreter <ResultType: Codable & Sendable>: @unchecked Sendable, StreamInterpreter {
     private let streamingCompletionMarker = "[DONE]"
     private var previousChunkBuffer = ""
     private var onEventDispatched: ((ResultType) -> Void)?
