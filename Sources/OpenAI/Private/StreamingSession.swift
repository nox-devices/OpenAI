--- conflicted
+++ resolved
@@ -10,44 +10,29 @@
 import FoundationNetworking
 #endif
 
-<<<<<<< HEAD
-final class StreamingSession<ResultType: Codable & Sendable>: NSObject, Identifiable, URLSessionDelegate, URLSessionDataDelegate {
+final class StreamingSession<ResultType: Codable & Sendable, Interpreter: StreamInterpreter>: NSObject, Identifiable, URLSessionDelegate, URLSessionDataDelegate, , InvalidatableSession where Interpreter.ResultType == ResultType {
     private let urlRequest: URLRequest
+    private lazy var urlSession: URLSession = {
+        let session = URLSession(configuration: .default, delegate: self, delegateQueue: nil)
+        return session
+    }()
     private let onReceiveContent: (@Sendable (StreamingSession, ResultType) -> Void)?
     private let onProcessingError: (@Sendable (StreamingSession, Error) -> Void)?
     private let onComplete: (@Sendable (StreamingSession, Error?) -> Void)?
-    private let interpreter = StreamInterpreter<ResultType>()
+    private let interpreter: Interpreter
     
     init(
         urlRequest: URLRequest,
+        interpreter: Interpreter,
         onReceiveContent: @escaping @Sendable (StreamingSession, ResultType) -> Void,
         onProcessingError: @escaping @Sendable (StreamingSession, Error) -> Void,
         onComplete: @escaping @Sendable (StreamingSession, Error?) -> Void
     ) {
         self.urlRequest = urlRequest
+        self.interpreter = interpreter
         self.onReceiveContent = onReceiveContent
         self.onProcessingError = onProcessingError
         self.onComplete = onComplete
-=======
-final class StreamingSession<ResultType: Codable, Interpreter: StreamInterpreter>: NSObject, Identifiable, URLSessionDelegate, URLSessionDataDelegate, InvalidatableSession where Interpreter.ResultType == ResultType {
-    var onReceiveContent: ((StreamingSession, ResultType) -> Void)?
-    var onProcessingError: ((StreamingSession, Error) -> Void)?
-    var onComplete: ((StreamingSession, Error?) -> Void)?
-    
-    private let urlRequest: URLRequest
-    private lazy var urlSession: URLSession = {
-        let session = URLSession(configuration: .default, delegate: self, delegateQueue: nil)
-        return session
-    }()
-    
-    private let interpreter: Interpreter
-
-    init(urlRequest: URLRequest, interpreter: Interpreter) {
-        self.urlRequest = urlRequest
-        self.interpreter = interpreter
-        super.init()
-        subscribeToParser()
->>>>>>> bab6e9c4
     }
     
     func perform() -> InvalidatableSession {
