--- conflicted
+++ resolved
@@ -10,17 +10,7 @@
 import FoundationNetworking
 #endif
 
-<<<<<<< HEAD
 final class StreamingSession<ResultType: Codable>: NSObject, Identifiable, URLSessionDelegate, URLSessionDataDelegate, InvalidatableSession {
-    
-    enum StreamingError: Error {
-        case unknownContent
-        case emptyContent
-    }
-    
-=======
-final class StreamingSession<ResultType: Codable>: NSObject, Identifiable, URLSessionDelegate, URLSessionDataDelegate {
->>>>>>> c1a8a0b9
     var onReceiveContent: ((StreamingSession, ResultType) -> Void)?
     var onProcessingError: ((StreamingSession, Error) -> Void)?
     var onComplete: ((StreamingSession, Error?) -> Void)?
