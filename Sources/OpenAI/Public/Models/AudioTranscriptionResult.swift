//
//  AudioTranscriptionResult.swift
//  
//
//  Created by Sergii Kryvoblotskyi on 02/04/2023.
//

import Foundation

<<<<<<< HEAD
public struct AudioTranscriptionResult: Codable, Equatable {
    
    public struct Word: Codable, Equatable {
        /// The text content of the word.
        public let word: String
        /// Start time of the word in seconds.
        public let start: Float
        /// End time of the word in seconds.
        public let end: Float
    }
    
    public struct Segment: Codable, Equatable {
        /// Unique identifier of the segment.
        public let id: Int
        /// Seek offset of the segment.
        public let seek: Int
        /// Start time of the segment in seconds.
        public let start: Float
        /// End time of the segment in seconds.
        public let end: Float
        /// Text content of the segment.
        public let text: String
        /// Array of token IDs for the text content.
        public let tokens: [Int]
        /// Temperature parameter used for generating the segment.
        public let temperature: Float
        /// Average logprob of the segment. If the value is lower than -1, consider the logprobs failed.
        public let avgLogprob: Float
        /// Compression ratio of the segment. If the value is greater than 2.4, consider the compression failed.
        public let compressionRatio: Float
        /// Probability of no speech in the segment. If the value is higher than 1.0 and the avg_logprob is below -1, consider this segment silent.
        public let noSpeechProb: Float
        
        enum CodingKeys: String, CodingKey {
            case id
            case seek
            case start
            case end
            case text
            case tokens
            case temperature
            case avgLogprob = "avg_logprob"
            case compressionRatio = "compression_ratio"
            case noSpeechProb = "no_speech_prob"
        }
    }
    
    /// The transcribed text.
    public let text: String
    
    
    public let task: String?
    
    /// The language of the input audio.
    public let language: String?
    
    /// The duration of the input audio.
    public let duration: Float?
    
    /// Extracted words and their corresponding timestamps.
    public let words: [Word]?
    
    /// Segments of the transcribed text and their corresponding details.
    public let segments: [Segment]?
    
=======
public struct AudioTranscriptionResult: Codable, Equatable, Sendable {
    /// The task type (always "transcribe" for transcriptions)
    public let task: String?
    /// The detected language
    public let language: String?
    /// The duration of the audio in seconds
    public let duration: Double?
    /// The transcribed text
    public let text: String
    /// The segments containing detailed information (only present in verbose_json format)
    public let segments: [Segment]?

    public init(
        task: String? = nil,
        language: String? = nil,
        duration: Double? = nil,
        text: String,
        segments: [Segment]? = nil
    ) {
        self.task = task
        self.language = language
        self.duration = duration
        self.text = text
        self.segments = segments
    }
        
    public struct Segment: Codable, Equatable, Sendable {
        public let id: Int
        public let seek: Int
        public let start: Double
        public let end: Double
        public let text: String
        public let tokens: [Int]
        public let temperature: Double
        public let avg_logprob: Double
        public let compression_ratio: Double
        public let no_speech_prob: Double
    }
>>>>>>> 1d0a75fa
}<|MERGE_RESOLUTION|>--- conflicted
+++ resolved
@@ -7,8 +7,7 @@
 
 import Foundation
 
-<<<<<<< HEAD
-public struct AudioTranscriptionResult: Codable, Equatable {
+public struct AudioTranscriptionResult: Codable, Equatable, Sendable {
     
     public struct Word: Codable, Equatable {
         /// The text content of the word.
@@ -73,19 +72,6 @@
     /// Segments of the transcribed text and their corresponding details.
     public let segments: [Segment]?
     
-=======
-public struct AudioTranscriptionResult: Codable, Equatable, Sendable {
-    /// The task type (always "transcribe" for transcriptions)
-    public let task: String?
-    /// The detected language
-    public let language: String?
-    /// The duration of the audio in seconds
-    public let duration: Double?
-    /// The transcribed text
-    public let text: String
-    /// The segments containing detailed information (only present in verbose_json format)
-    public let segments: [Segment]?
-
     public init(
         task: String? = nil,
         language: String? = nil,
@@ -99,18 +85,4 @@
         self.text = text
         self.segments = segments
     }
-        
-    public struct Segment: Codable, Equatable, Sendable {
-        public let id: Int
-        public let seek: Int
-        public let start: Double
-        public let end: Double
-        public let text: String
-        public let tokens: [Int]
-        public let temperature: Double
-        public let avg_logprob: Double
-        public let compression_ratio: Double
-        public let no_speech_prob: Double
-    }
->>>>>>> 1d0a75fa
 }