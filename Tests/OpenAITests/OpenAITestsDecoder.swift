//
//  OpenAITestsDecoder.swift
//  
//
//  Created by Aled Samuel on 10/04/2023.
//

import XCTest
@testable import OpenAI

@available(iOS 13.0, *)
@available(watchOS 6.0, *)
@available(tvOS 13.0, *)
class OpenAITestsDecoder: XCTestCase {
    
    override func setUp() {
        super.setUp()
    }
    
    private func decode<T: Decodable & Equatable>(_ jsonString: String, _ expectedValue: T) throws {
        let data = jsonString.data(using: .utf8)!
        let decoded = try JSONDecoder().decode(T.self, from: data)
        XCTAssertEqual(decoded, expectedValue)
    }
    
    func jsonDataAsNSDictionary(_ data: Data) throws -> NSDictionary {
        return NSDictionary(dictionary: try JSONSerialization.jsonObject(with: data, options: []) as! [String: Any])
    }
    
    func testCompletions() async throws {
        let data = """
        {
          "id": "foo",
          "object": "text_completion",
          "created": 1589478378,
          "model": "text-davinci-003",
          "choices": [
            {
              "text": "Hello, world!",
              "index": 0,
              "logprobs": null,
              "finish_reason": "length"
            }
          ],
          "usage": {
            "prompt_tokens": 5,
            "completion_tokens": 7,
            "total_tokens": 12
          }
        }
        """
        
        let expectedValue = CompletionsResult(id: "foo", object: "text_completion", created: 1589478378, model: .textDavinci_003, choices: [
            .init(text: "Hello, world!", index: 0, finishReason: "length")
        ], usage: .init(promptTokens: 5, completionTokens: 7, totalTokens: 12))
        try decode(data, expectedValue)
    }
    
    func testImages() async throws {
        let data = """
        {
          "created": 1589478378,
          "data": [
            {
              "url": "https://foo.bar"
            },
            {
              "url": "https://bar.foo"
            },
            {
                "b64_json": "test"
            }
          ]
        }
        """
        
        let expectedValue = ImagesResult(created: 1589478378, data: [
            .init(b64Json: nil, revisedPrompt: nil, url: "https://foo.bar"),
            .init(b64Json: nil, revisedPrompt: nil, url: "https://bar.foo"),
            .init(b64Json: "test", revisedPrompt: nil, url: nil)
        ])
        try decode(data, expectedValue)
    }
    
    func testChatCompletion() async throws {
        let data = """
        {
          "id": "chatcmpl-123",
          "object": "chat.completion",
          "created": 1677652288,
          "model": "gpt-4",
          "choices": [{
            "index": 0,
            "message": {
              "role": "assistant",
              "content": "Hello, world!",
            },
            "finish_reason": "stop"
          }],
          "usage": {
            "prompt_tokens": 9,
            "completion_tokens": 12,
            "total_tokens": 21
          }
        }
        """
        
        let expectedValue = ChatResult(id: "chatcmpl-123", object: "chat.completion", created: 1677652288, model: .gpt4, choices: [
            .init(index: 0, logprobs: nil, message: .assistant(.init(content: "Hello, world!")), finishReason: "stop")
        ], usage: .init(completionTokens: 12, promptTokens: 9, totalTokens: 21), systemFingerprint: nil)
        try decode(data, expectedValue)
    }
    
    func testImageQuery() async throws {
        let imageQuery = ImagesQuery(
            prompt: "test",
            model: .dall_e_2,
            n: 1,
            responseFormat: .b64_json,
            size: ._512,
            style: .vivid,
            user: "user"
        )
        
        let expectedValue = """
        {
            "model": "dall-e-2",
            "prompt": "test",
            "n": 1,
            "size": "512x512",
            "style": "vivid",
            "user": "user",
            "response_format": "b64_json"
        }
        """
        
        // To compare serialized JSONs we first convert them both into NSDictionary which are comparable (unline native swift dictionaries)
        let imageQueryAsDict = try jsonDataAsNSDictionary(JSONEncoder().encode(imageQuery))
        let expectedValueAsDict = try jsonDataAsNSDictionary(expectedValue.data(using: .utf8)!)
        
        XCTAssertEqual(imageQueryAsDict, expectedValueAsDict)
    }
  
    func testChatQueryWithFunctionCall() async throws {
        let chatQuery = ChatQuery(
            messages: [
                .user(.init(content: .string("What's the weather like in Boston?")))
            ],
            model: .gpt3_5Turbo,
            responseFormat: ChatQuery.ResponseFormat.jsonObject,
            tools: [
                .init(function: .init(
                    name: "get_current_weather",
                    description: "Get the current weather in a given location",
                    parameters: .init(
                        type: .object,
                        properties: [
                          "location": .init(type: .string, description: "The city and state, e.g. San Francisco, CA"),
                          "unit": .init(type: .string, enum: ["celsius", "fahrenheit"])
                        ],
                        required: ["location"]
                      )
                ))
            ]
        )
        let expectedValue = """
        {
          "model": "gpt-3.5-turbo",
          "messages": [
            { "role": "user", "content": "What's the weather like in Boston?" }
          ],
          "response_format": {
            "type": "json_object"
           },
          "tools": [
            {
              "function": {
                "name": "get_current_weather",
                "description": "Get the current weather in a given location",
                "parameters": {
                  "type": "object",
                  "properties": {
                    "location": {
                      "type": "string",
                      "description": "The city and state, e.g. San Francisco, CA"
                    },
                    "unit": { "type": "string", "enum": ["celsius", "fahrenheit"] }
                  },
                  "required": ["location"]
                }
              },
              "type": "function"
            }
          ],
          "stream": false
        }
        """
        
        // To compare serialized JSONs we first convert them both into NSDictionary which are comparable (unline native swift dictionaries)
        let chatQueryAsDict = try jsonDataAsNSDictionary(JSONEncoder().encode(chatQuery))
        let expectedValueAsDict = try jsonDataAsNSDictionary(expectedValue.data(using: .utf8)!)
        
        XCTAssertEqual(chatQueryAsDict, expectedValueAsDict)
    }

    func testChatCompletionWithFunctionCall() async throws {
        let data = """
        {
          "id": "chatcmpl-1234",
          "object": "chat.completion",
          "created": 1677652288,
          "model": "gpt-3.5-turbo",
          "choices": [
            {
              "index": 0,
              "message": {
                "role": "assistant",
                "tool_calls": [
                  {
                    "type": "function",
                    "id": "chatcmpl-1234",
                    "function": {
                      "name": "get_current_weather",
                      "arguments": ""
                    }
                  }
                ]
              },
              "finish_reason": "tool_calls",
              "logprobs": null
            }
          ],
          "usage": {
            "prompt_tokens": 82,
            "completion_tokens": 18,
            "total_tokens": 100
          }
        }
        """
        
        let expectedValue = ChatResult(
            id: "chatcmpl-1234",
            object: "chat.completion",
            created: 1677652288,
            model: .gpt3_5Turbo,
            choices: [
                .init(index: 0,
                      logprobs: nil, message:
                        .assistant(.init(toolCalls: [.init(id: "chatcmpl-1234", function: .init(arguments: "", name: "get_current_weather"))])), finishReason: "tool_calls")
            ],
            usage: .init(completionTokens: 18, promptTokens: 82, totalTokens: 100),
            systemFingerprint: nil)
        try decode(data, expectedValue)
    }
    
    func testEmbeddings() async throws {
        let data = """
        {
          "object": "list",
          "data": [
            {
              "object": "embedding",
              "embedding": [
                0.0023064255,
                -0.009327292,
                -0.0028842222,
              ],
              "index": 0
            }
          ],
          "model": "text-embedding-ada-002",
          "usage": {
            "prompt_tokens": 8,
            "total_tokens": 8
          }
        }
        """
        
        let expectedValue = EmbeddingsResult(data: [
            .init(object: "embedding", embedding: [0.0023064255, -0.009327292, -0.0028842222], index: 0)
        ], model: .textEmbeddingAda, usage: .init(promptTokens: 8, totalTokens: 8), object: "list")
        try decode(data, expectedValue)
    }
    
    func testModels() async throws {
        let data = """
        {
          "data": [
            {
              "id": "gpt-3.5-turbo",
              "created": 222,
              "object": "model",
              "owned_by": "organization-owner"
            },
            {
              "id": "dall-e-2",
              "created": 111,
              "object": "model",
              "owned_by": "organization-owner"
            },
            {
<<<<<<< HEAD
              "id": "text-davinci-003",
=======
              "id": "whisper-1",
              "created": 333,
>>>>>>> 224f4ef6
              "object": "model",
              "owned_by": "openai"
            }
          ],
          "object": "list"
        }
        """
        
        let expectedValue = ModelsResult(data: [
<<<<<<< HEAD
            .init(id: .gpt3_5Turbo, object: "model", ownedBy: "organization-owner"),
            .init(id: .gpt4, object: "model", ownedBy: "organization-owner"),
            .init(id: .textDavinci_003, object: "model", ownedBy: "openai")
=======
            .init(id: .gpt3_5Turbo, created: 222, object: "model", ownedBy: "organization-owner"),
            .init(id: .dall_e_2, created: 111, object: "model", ownedBy: "organization-owner"),
            .init(id: .whisper_1, created: 333, object: "model", ownedBy: "openai")
>>>>>>> 224f4ef6
        ], object: "list")
        try decode(data, expectedValue)
    }
    
    func testModelType() async throws {
        let data = """
        {
          "id": "whisper-1",
          "created": 555,
          "object": "model",
          "owned_by": "openai"
        }
        """
        
        let expectedValue = ModelResult(id: .whisper_1, created: 555, object: "model", ownedBy: "openai")
        try decode(data, expectedValue)
    }
    
    func testModerations() async throws {
        let data = """
        {
          "id": "modr-5MWoLO",
          "model": "text-moderation-007",
          "results": [
            {
              "categories": {
                "hate": false,
                "hate/threatening": true,
                "self-harm": false,
                "sexual": false,
                "sexual/minors": false,
                "violence": true,
                "violence/graphic": false
              },
              "category_scores": {
                "hate": 0.22714105248451233,
                "hate/threatening": 0.4132447838783264,
                "self-harm": 0.00523239187896251,
                "sexual": 0.01407341007143259,
                "sexual/minors": 0.0038522258400917053,
                "violence": 0.9223177433013916,
                "violence/graphic": 0.036865197122097015
              },
              "flagged": true
            }
          ]
        }
        """
        
        let expectedValue = ModerationsResult(id: "modr-5MWoLO", model: .moderation, results: [
            .init(categories: .init(hate: false, hateThreatening: true, selfHarm: false, sexual: false, sexualMinors: false, violence: true, violenceGraphic: false),
                  categoryScores: .init(hate: 0.22714105248451233, hateThreatening: 0.4132447838783264, selfHarm: 0.00523239187896251, sexual: 0.01407341007143259, sexualMinors: 0.0038522258400917053, violence: 0.9223177433013916, violenceGraphic: 0.036865197122097015),
                  flagged: true)
        ])
        try decode(data, expectedValue)
    }
    
    func testAudioTranscriptions() async throws {
        let data = """
        {
          "text": "Hello, world!"
        }
        """
        
        let expectedValue = AudioTranscriptionResult(text: "Hello, world!")
        try decode(data, expectedValue)
    }
    
    func testAudioAudioTranslationResults() async throws {
        let data = """
        {
          "text": "Hello, world!"
        }
        """
        
        let expectedValue = AudioTranslationResult(text: "Hello, world!")
        try decode(data, expectedValue)
    }
}<|MERGE_RESOLUTION|>--- conflicted
+++ resolved
@@ -299,12 +299,8 @@
               "owned_by": "organization-owner"
             },
             {
-<<<<<<< HEAD
-              "id": "text-davinci-003",
-=======
               "id": "whisper-1",
               "created": 333,
->>>>>>> 224f4ef6
               "object": "model",
               "owned_by": "openai"
             }
@@ -314,15 +310,9 @@
         """
         
         let expectedValue = ModelsResult(data: [
-<<<<<<< HEAD
-            .init(id: .gpt3_5Turbo, object: "model", ownedBy: "organization-owner"),
-            .init(id: .gpt4, object: "model", ownedBy: "organization-owner"),
-            .init(id: .textDavinci_003, object: "model", ownedBy: "openai")
-=======
             .init(id: .gpt3_5Turbo, created: 222, object: "model", ownedBy: "organization-owner"),
             .init(id: .dall_e_2, created: 111, object: "model", ownedBy: "organization-owner"),
             .init(id: .whisper_1, created: 333, object: "model", ownedBy: "openai")
->>>>>>> 224f4ef6
         ], object: "list")
         try decode(data, expectedValue)
     }
